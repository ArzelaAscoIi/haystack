import logging
import multiprocessing
from pathlib import Path
from typing import List, Optional, Union, Dict, Any
from collections import defaultdict

import numpy as np
from farm.data_handler.data_silo import DataSilo
from farm.data_handler.processor import SquadProcessor
from farm.data_handler.dataloader import NamedDataLoader
from farm.data_handler.inputs import QAInput, Question
from farm.infer import QAInferencer
from farm.modeling.optimization import initialize_optimizer
from farm.modeling.predictions import QAPred, QACandidate
from farm.modeling.adaptive_model import BaseAdaptiveModel
from farm.train import Trainer
from farm.eval import Evaluator
from farm.utils import set_all_seeds, initialize_device_settings
from scipy.special import expit
import shutil

from haystack.database.base import Document, BaseDocumentStore
from haystack.reader.base import BaseReader
logger = logging.getLogger(__name__)


class FARMReader(BaseReader):
    """
    Transformer based model for extractive Question Answering using the FARM framework (https://github.com/deepset-ai/FARM).
    While the underlying model can vary (BERT, Roberta, DistilBERT ...) the interface remains the same.

    With a FARMReader, you can:
     - directly get predictions via predict()
     - fine-tune the model on QA data via train()
    """

    def __init__(
        self,
        model_name_or_path: Union[str, Path],
        context_window_size: int = 150,
        batch_size: int = 50,
        use_gpu: bool = True,
        no_ans_boost: Optional[int] = None,
        top_k_per_candidate: int = 3,
        top_k_per_sample: int = 1,
        num_processes: Optional[int] = None,
        max_seq_len: int = 256,
        doc_stride: int = 128,
    ):

        """
        :param model_name_or_path: directory of a saved model or the name of a public model:
                                   - 'bert-base-cased'
                                   - 'deepset/bert-base-cased-squad2'
                                   - 'deepset/bert-base-cased-squad2'
                                   - 'distilbert-base-uncased-distilled-squad'
                                   ....
                                   See https://huggingface.co/models for full list of available models.
        :param context_window_size: The size, in characters, of the window around the answer span that is used when displaying the context around the answer.
        :param batch_size: Number of samples the model receives in one batch for inference
                           Memory consumption is much lower in inference mode. Recommendation: increase the batch size to a value so only a single batch is used.
        :param use_gpu: Whether to use GPU (if available)
        :param no_ans_boost: How much the no_answer logit is boosted/increased.
                             Possible values: None (default) = disable returning "no answer" predictions
                                              Negative = lower chance of "no answer" being predicted
                                              Positive = increase chance of "no answer"
        :param top_k_per_candidate: How many answers to extract for each candidate doc that is coming from the retriever (might be a long text).
                                                   Note: - This is not the number of "final answers" you will receive
                                                   (see `top_k` in FARMReader.predict() or Finder.get_answers() for that)
                                                 - FARM includes no_answer in the sorted list of predictions
        :param top_k_per_sample: How many answers to extract from each small text passage that the model can
                                  process at once (one "candidate doc" is usually split into many smaller "passages").
                                  You usually want a very small value here, as it slows down inference and you
                                  don't gain much of quality by having multiple answers from one passage.
                                               Note: - This is not the number of "final answers" you will receive
                                               (see `top_k` in FARMReader.predict() or Finder.get_answers() for that)
                                             - FARM includes no_answer in the sorted list of predictions
        :param num_processes: the number of processes for `multiprocessing.Pool`. Set to value of 0 to disable
                              multiprocessing. Set to None to let Inferencer determine optimum number. If you
                              want to debug the Language Model, you might need to disable multiprocessing!
        :type num_processes: int
        :param max_seq_len: max sequence length of one input text for the model
        :param doc_stride: length of striding window for splitting long texts (used if len(text) > max_seq_len)

        """

        if no_ans_boost is None:
            no_ans_boost = 0
            self.return_no_answers = False
        else:
            self.return_no_answers = True
        self.top_k_per_candidate = top_k_per_candidate
        self.inferencer = QAInferencer.load(model_name_or_path, batch_size=batch_size, gpu=use_gpu,
                                          task_type="question_answering", max_seq_len=max_seq_len,
                                          doc_stride=doc_stride, num_processes=num_processes)
        self.inferencer.model.prediction_heads[0].context_window_size = context_window_size
        self.inferencer.model.prediction_heads[0].no_ans_boost = no_ans_boost
        self.inferencer.model.prediction_heads[0].n_best = top_k_per_candidate + 1 # including possible no_answer
        try:
            self.inferencer.model.prediction_heads[0].n_best_per_sample = top_k_per_sample
        except:
            logger.warning("Could not set `top_k_per_sample` in FARM. Please update FARM version.")
        self.max_seq_len = max_seq_len
        self.use_gpu = use_gpu

    def train(
        self,
        data_dir: str,
        train_filename: str,
        dev_filename: Optional[str] = None,
        test_file_name: Optional[str] = None,
        use_gpu: Optional[bool] = None,
        batch_size: int = 10,
        n_epochs: int = 2,
        learning_rate: float = 1e-5,
        max_seq_len: Optional[int] = None,
        warmup_proportion: float = 0.2,
        dev_split: Optional[float] = 0.1,
        evaluate_every: int = 300,
        save_dir: Optional[str] = None,
        num_processes: Optional[int] = 0
    ):
        """
        Fine-tune a model on a QA dataset. Options:
        - Take a plain language model (e.g. `bert-base-cased`) and train it for QA (e.g. on SQuAD data)
        - Take a QA model (e.g. `deepset/bert-base-cased-squad2`) and fine-tune it for your domain (e.g. using your labels collected via the haystack annotation tool)

        :param data_dir: Path to directory containing your training data in SQuAD style
        :param train_filename: filename of training data
        :param dev_filename: filename of dev / eval data
        :param test_file_name: filename of test data
        :param dev_split: Instead of specifying a dev_filename you can also specify a ratio (e.g. 0.1) here
                          that get's split off from training data for eval.
        :param use_gpu: Whether to use GPU (if available)
        :param batch_size: Number of samples the model receives in one batch for training
        :param n_epochs: number of iterations on the whole training data set
        :param learning_rate: learning rate of the optimizer
        :param max_seq_len: maximum text length (in tokens). Everything longer gets cut down.
        :param warmup_proportion: Proportion of training steps until maximum learning rate is reached.
                                  Until that point LR is increasing linearly. After that it's decreasing again linearly.
                                  Options for different schedules are available in FARM.
        :param evaluate_every: Evaluate the model every X steps on the hold-out eval dataset
        :param save_dir: Path to store the final model
        :param num_processes: The number of processes for `multiprocessing.Pool` during preprocessing.
                              Set to value of 0 to disable multiprocessing. Set to None to use all CPU cores minus one.
        :return: None
        """

        if dev_filename:
            dev_split = None

        if num_processes is None:
            num_processes = multiprocessing.cpu_count() - 1

        set_all_seeds(seed=42)

        # For these variables, by default, we use the value set when initializing the FARMReader.
        # These can also be manually set when train() is called if you want a different value at train vs inference
        if use_gpu is None:
            use_gpu = self.use_gpu
        if max_seq_len is None:
            max_seq_len = self.max_seq_len

        device, n_gpu = initialize_device_settings(use_cuda=use_gpu)

        if not save_dir:
            save_dir = f"../../saved_models/{self.inferencer.model.language_model.name}"

        # 1. Create a DataProcessor that handles all the conversion from raw text into a pytorch Dataset
        label_list = ["start_token", "end_token"]
        metric = "squad"
        processor = SquadProcessor(
            tokenizer=self.inferencer.processor.tokenizer,
            max_seq_len=max_seq_len,
            label_list=label_list,
            metric=metric,
            train_filename=train_filename,
            dev_filename=dev_filename,
            dev_split=dev_split,
            test_filename=test_file_name,
            data_dir=Path(data_dir),
        )

        # 2. Create a DataSilo that loads several datasets (train/dev/test), provides DataLoaders for them
        # and calculates a few descriptive statistics of our datasets
        data_silo = DataSilo(processor=processor, batch_size=batch_size, distributed=False, max_processes=num_processes)

        # Quick-fix until this is fixed upstream in FARM:
        # We must avoid applying DataParallel twice (once when loading the inferencer,
        # once when calling initalize_optimizer)
        self.inferencer.model.save("tmp_model")
        model = BaseAdaptiveModel.load(load_dir="tmp_model", device=device, strict=True)
        shutil.rmtree('tmp_model')

        # 3. Create an optimizer and pass the already initialized model
        model, optimizer, lr_schedule = initialize_optimizer(
            model=model,
            # model=self.inferencer.model,
            learning_rate=learning_rate,
            schedule_opts={"name": "LinearWarmup", "warmup_proportion": warmup_proportion},
            n_batches=len(data_silo.loaders["train"]),
            n_epochs=n_epochs,
            device=device
        )
        # 4. Feed everything to the Trainer, which keeps care of growing our model and evaluates it from time to time
        trainer = Trainer(
            model=model,
            optimizer=optimizer,
            data_silo=data_silo,
            epochs=n_epochs,
            n_gpu=n_gpu,
            lr_schedule=lr_schedule,
            evaluate_every=evaluate_every,
            device=device,
        )


        # 5. Let it grow!
        self.inferencer.model = trainer.train()
        self.save(Path(save_dir))

    def save(self, directory: Path):
        logger.info(f"Saving reader model to {directory}")
        self.inferencer.model.save(directory)
        self.inferencer.processor.save(directory)

    def predict_batch(self, question_doc_list: List[dict], top_k_per_question: int = None, batch_size: int = None):
        """
                Use loaded QA model to find answers for a list of questions in each question's supplied list of Document.

                Returns list of dictionaries containing answers sorted by (desc.) probability

                :param question_doc_list: List of dictionaries containing questions with their retrieved documents
                :param top_k_per_question: the maximum number of answers to return for each question
                :param batch_size: Number of samples the model receives in one batch for inference
                :return: List of dictionaries containing question and answers
        """
        # convert input to FARM format
        input_dicts = []
        number_of_docs = []
        correct_doc_ids = []
        correct_answers = []
        # build input dicts for inference_from_dicts
        for question_with_docs in question_doc_list:
            documents = question_with_docs["docs"]
            question = question_with_docs["question"]["_source"]["question"]
            if "answers" in question_with_docs["question"]["_source"]:
                correct_answers.append(question_with_docs["question"]["_source"]["answers"])
            else:
                correct_answers.append([])
            if "correct_es_doc_id" in question_with_docs:
                correct_doc_ids.append(question_with_docs["correct_es_doc_id"])
            else:
                correct_doc_ids.append(None)
            number_of_docs.append(len(documents))
            for doc in documents:
                cur = {
                    "text": doc.text,
                    "questions": [question],
                    "document_id": doc.id
                }
                input_dicts.append(cur)

        self.inferencer.batch_size = batch_size
        # make predictions on all document-question pairs
        predictions = self.inferencer.inference_from_dicts(
            dicts=input_dicts, return_json=True, multiprocessing_chunksize=1
        )

        # group predictions together
        grouped_predictions = []
        left_idx = 0
        right_idx = 0
        for number in number_of_docs:
            right_idx = left_idx + number
            grouped_predictions.append(predictions[left_idx:right_idx])
            left_idx = right_idx

        result = []
        for idx, group in enumerate(grouped_predictions):
            answers, max_no_ans_gap = self._extract_answers_of_predictions(group, top_k_per_question)
            question = group[0]["predictions"][0]["question"]
            correct_doc_id = correct_doc_ids[idx]
            cur_correct_answers = correct_answers[idx]
            result.append({
                "question": question,
                "no_ans_gap": max_no_ans_gap,
                "answers": answers,
                "correct_doc_id": correct_doc_id,
                "correct_answers": cur_correct_answers
            })

        return result

    def predict(self, question: str, documents: List[Document], top_k: Optional[int] = None):
        """
        Use loaded QA model to find answers for a question in the supplied list of Document.

        Returns dictionaries containing answers sorted by (desc.) probability
        Example:
        {'question': 'Who is the father of Arya Stark?',
        'answers': [
                     {'answer': 'Eddard,',
                     'context': " She travels with her father, Eddard, to King's Landing when he is ",
                     'offset_answer_start': 147,
                     'offset_answer_end': 154,
                     'probability': 0.9787139466668613,
                     'score': None,
                     'document_id': '1337'
                     },
                    ...
                   ]
        }

        :param question: question string
        :param documents: list of Document in which to search for the answer
        :param top_k: the maximum number of answers to return
        :return: dict containing question and answers
        """

        # convert input to FARM format
        inputs = []
        for doc in documents:
            cur = QAInput(doc_text=doc.text,
                          questions=Question(text=question,
                                             uid=doc.id))
            inputs.append(cur)

        # get answers from QA model
<<<<<<< HEAD
        predictions = self.inferencer.inference_from_dicts(
            dicts=input_dicts, return_json=False, multiprocessing_chunksize=1
        )
        answers, max_no_ans_gap = self._extract_answers_of_predictions(predictions, top_k)

=======
        predictions = self.inferencer.inference_from_objects(
            objects=inputs, return_json=False, multiprocessing_chunksize=1
        )
        # assemble answers from all the different documents & format them.
        # For the "no answer" option, we collect all no_ans_gaps and decide how likely
        # a no answer is based on all no_ans_gaps values across all documents
        answers = []
        no_ans_gaps = []
        best_score_answer = 0
        for pred in predictions:
            answers_per_document = []
            no_ans_gaps.append(pred.no_answer_gap)
            for ans in pred.prediction:
                # skip "no answers" here
                if self._check_no_answer(ans):
                    pass
                else:
                    cur = {"answer": ans.answer,
                           "score": ans.score,
                           # just a pseudo prob for now
                           "probability": float(expit(np.asarray([ans.score]) / 8)),  # type: ignore
                           "context": ans.context_window,
                           "offset_start": ans.offset_answer_start - ans.offset_context_window_start,
                           "offset_end": ans.offset_answer_end - ans.offset_context_window_start,
                           "offset_start_in_doc": ans.offset_answer_start,
                           "offset_end_in_doc": ans.offset_answer_end,
                           "document_id": pred.id}
                    answers_per_document.append(cur)

                    if ans.score > best_score_answer:
                        best_score_answer = ans.score
            # only take n best candidates. Answers coming back from FARM are sorted with decreasing relevance.
            answers += answers_per_document[:self.top_k_per_candidate]

        # Calculate the score for predicting "no answer", relative to our best positive answer score
        no_ans_prediction, max_no_ans_gap = self._calc_no_answer(no_ans_gaps,best_score_answer)
        if self.return_no_answers:
            answers.append(no_ans_prediction)

        # sort answers by their `probability` and select top-k
        answers = sorted(
            answers, key=lambda k: k["probability"], reverse=True
        )
        answers = answers[:top_k]
>>>>>>> d90435ef
        result = {"question": question,
                  "no_ans_gap": max_no_ans_gap,
                  "answers": answers}

        return result

    def eval_on_file(self, data_dir: str, test_filename: str, device: str):
        """
        Performs evaluation on a SQuAD-formatted file.

        Returns a dict containing the following metrics:
            - "EM": exact match score
            - "f1": F1-Score
            - "top_n_accuracy": Proportion of predicted answers that match with correct answer

        :param data_dir: The directory in which the test set can be found
        :type data_dir: Path or str
        :param test_filename: The name of the file containing the test data in SQuAD format.
        :type test_filename: str
        :param device: The device on which the tensors should be processed. Choose from "cpu" and "cuda".
        :type device: str
        """
        eval_processor = SquadProcessor(
            tokenizer=self.inferencer.processor.tokenizer,
            max_seq_len=self.inferencer.processor.max_seq_len,
            label_list=self.inferencer.processor.tasks["question_answering"]["label_list"],
            metric=self.inferencer.processor.tasks["question_answering"]["metric"],
            train_filename=None,
            dev_filename=None,
            dev_split=0,
            test_filename=test_filename,
            data_dir=Path(data_dir),
        )

        data_silo = DataSilo(processor=eval_processor, batch_size=self.inferencer.batch_size, distributed=False)
        data_loader = data_silo.get_data_loader("test")

        evaluator = Evaluator(data_loader=data_loader, tasks=eval_processor.tasks, device=device)

        eval_results = evaluator.eval(self.inferencer.model)
        results = {
            "EM": eval_results[0]["EM"],
            "f1": eval_results[0]["f1"],
            "top_n_accuracy": eval_results[0]["top_n_accuracy"]
        }
        return results

    def eval(
            self,
            document_store: BaseDocumentStore,
            device: str,
            label_index: str = "label",
            doc_index: str = "eval_document",
            label_origin: str = "gold_label",
    ):
        """
        Performs evaluation on evaluation documents in the DocumentStore.

        Returns a dict containing the following metrics:
            - "EM": Proportion of exact matches of predicted answers with their corresponding correct answers
            - "f1": Average overlap between predicted answers and their corresponding correct answers
            - "top_n_accuracy": Proportion of predicted answers that match with correct answer

        :param document_store: DocumentStore containing the evaluation documents
        :param device: The device on which the tensors should be processed. Choose from "cpu" and "cuda".
        :param label_index: Index/Table name where labeled questions are stored
        :param doc_index: Index/Table name where documents that are used for evaluation are stored
        """

        # extract all questions for evaluation
        filters = {"origin": [label_origin]}

        labels = document_store.get_all_labels(index=label_index, filters=filters)

        # Aggregate all answer labels per question
        aggregated_per_doc = defaultdict(list)
        for label in labels:
            if not label.document_id:
                logger.error(f"Label does not contain a document_id")
                continue
            aggregated_per_doc[label.document_id].append(label)

        # Create squad style dicts
        d: Dict[str, Any] = {}
        for doc_id in aggregated_per_doc.keys():
            doc = document_store.get_document_by_id(doc_id, index=doc_index)
            if not doc:
                logger.error(f"Document with the ID '{doc_id}' is not present in the document store.")
                continue
            d[str(doc_id)] = {
                "context": doc.text
            }
            # get all questions / answers
            aggregated_per_question: Dict[str, Any] = defaultdict(list)
            for label in aggregated_per_doc[doc_id]:
                # add to existing answers
                if label.question in aggregated_per_question.keys():
                    aggregated_per_question[label.question]["answers"].append({
                                "text": label.answer,
                                "answer_start": label.offset_start_in_doc})
                # create new one
                else:
                    aggregated_per_question[label.question] = {
                        "id": str(hash(str(doc_id)+label.question)),
                        "question": label.question,
                        "answers": [{
                                "text": label.answer,
                                "answer_start": label.offset_start_in_doc}]
                    }
            # Get rid of the question key again (after we aggregated we don't need it anymore)
            d[str(doc_id)]["qas"] = [v for v in aggregated_per_question.values()]

        # Convert input format for FARM
        farm_input = [v for v in d.values()]

        # Create DataLoader that can be passed to the Evaluator
        indices = range(len(farm_input))
        dataset, tensor_names = self.inferencer.processor.dataset_from_dicts(farm_input, indices=indices)
        data_loader = NamedDataLoader(dataset=dataset, batch_size=self.inferencer.batch_size, tensor_names=tensor_names)

        evaluator = Evaluator(data_loader=data_loader, tasks=self.inferencer.processor.tasks, device=device)

        eval_results = evaluator.eval(self.inferencer.model)
        results = {
            "EM": eval_results[0]["EM"],
            "f1": eval_results[0]["f1"],
            "top_n_accuracy": eval_results[0]["top_n_accuracy"]
        }
        return results


    @staticmethod
    def _check_no_answer(c: QACandidate):
        # check for correct value in "answer"
        if c.offset_answer_start == 0 and c.offset_answer_end == 0:
            if c.answer != "no_answer":
                logger.error("Invalid 'no_answer': Got a prediction for position 0, but answer string is not 'no_answer'")
        if c.answer == "no_answer":
            return True
        else:
            return False


    @staticmethod
    def _calc_no_answer(no_ans_gaps: List[float], best_score_answer: float):
        # "no answer" scores and positive answers scores are difficult to compare, because
        # + a positive answer score is related to one specific document
        # - a "no answer" score is related to all input documents
        # Thus we compute the "no answer" score relative to the best possible answer and adjust it by
        # the most significant difference between scores.
        # Most significant difference: a model switching from predicting an answer to "no answer" (or vice versa).
        # No_ans_gap coming from FARM mean how much no_ans_boost should change to switch predictions
        no_ans_gaps = np.array(no_ans_gaps)
        max_no_ans_gap = np.max(no_ans_gaps)
        # all passages "no answer" as top score
        if (np.sum(no_ans_gaps < 0) == len(no_ans_gaps)):  # type: ignore
            no_ans_score = best_score_answer - max_no_ans_gap  # max_no_ans_gap is negative, so it increases best pos score
        else:  # case: at least one passage predicts an answer (positive no_ans_gap)
            no_ans_score = best_score_answer - max_no_ans_gap

        no_ans_prediction = {"answer": None,
               "score": no_ans_score,
               "probability": float(expit(np.asarray(no_ans_score) / 8)),  # just a pseudo prob for now
               "context": None,
               "offset_start": 0,
               "offset_end": 0,
               "document_id": None}
        return no_ans_prediction, max_no_ans_gap

    def predict_on_texts(self, question: str, texts: List[str], top_k: Optional[int] = None):
        documents = []
        for text in texts:
            documents.append(
                Document(
                    text=text
                )
            )
        predictions = self.predict(question, documents, top_k)
        return predictions

    def _get_pseudo_prob(self, score):
        return float(expit(np.asarray(score) / 8))

    def _extract_answers_of_predictions(self, predictions: List[dict], top_k: Optional[int] = None):
        # Assemble answers from all the different documents & format them.
        # For the "no answer" option, we collect all no_ans_gaps and decide how likely
        # a no answer is based on all no_ans_gaps values across all documents

        answers = []
        no_ans_gaps = []
        best_score_answer = 0

        for pred in predictions:
            answers_per_document = []
            no_ans_gaps.append(pred["predictions"][0]["no_ans_gap"])
            for a in pred["predictions"][0]["answers"]:
                # skip "no answers" here
                if a["answer"] != "is_impossible":
                    cur = {
                        "answer": a["answer"],
                        "score": a["score"],
                        # just a pseudo prob for now
                        "probability": self._get_pseudo_prob(a["score"]),
                        "context": a["context"],
                        "offset_start": a["offset_answer_start"] - a["offset_context_start"],
                        "offset_end": a["offset_answer_end"] - a["offset_context_start"],
                        "offset_start_in_doc": a["offset_answer_start"],
                        "offset_end_in_doc": a["offset_answer_end"],
                        "document_id": a["document_id"]
                    }
                    answers_per_document.append(cur)

                    if a["score"] > best_score_answer:
                        best_score_answer = a["score"]
            # only take n best candidates. Answers coming back from FARM are sorted with decreasing relevance
            answers += answers_per_document[:self.top_k_per_candidate]

        # Calculate the score for predicting "no answer", relative to our best positive answer score
        no_ans_prediction, max_no_ans_gap = self._calc_no_answer(no_ans_gaps, best_score_answer)
        if self.return_no_answers:
            answers.append(no_ans_prediction)

        # sort answers by their `probability` and select top-k
        answers = sorted(
            answers, key=lambda k: k["probability"], reverse=True
        )
        answers = answers[:top_k]

        return answers, max_no_ans_gap

    @classmethod
    def convert_to_onnx(cls, model_name_or_path, opset_version: int = 11, optimize_for: Optional[str] = None):
        """
        Convert a PyTorch BERT model to ONNX format and write to ./onnx-export dir. The converted ONNX model
        can be loaded with in the `FARMReader` using the export path as `model_name_or_path` param.

        Usage:
            >>> from haystack.reader.farm import FARMReader
            >>> FARMReader.convert_to_onnx(model_name_or_path="deepset/bert-base-cased-squad2", optimize_for="gpu_tensor_core")
            >>> FARMReader(model_name_or_path=Path("onnx-export"))


        :param opset_version: ONNX opset version
        :param optimize_for: optimize the exported model for a target device. Available options
                             are "gpu_tensor_core" (GPUs with tensor core like V100 or T4),
                             "gpu_without_tensor_core" (most other GPUs), and "cpu".
        """
        inferencer = QAInferencer.load(model_name_or_path, task_type="question_answering")
        inferencer.model.convert_to_onnx(output_path=Path("onnx-export"), opset_version=opset_version, optimize_for=optimize_for)<|MERGE_RESOLUTION|>--- conflicted
+++ resolved
@@ -327,13 +327,6 @@
             inputs.append(cur)
 
         # get answers from QA model
-<<<<<<< HEAD
-        predictions = self.inferencer.inference_from_dicts(
-            dicts=input_dicts, return_json=False, multiprocessing_chunksize=1
-        )
-        answers, max_no_ans_gap = self._extract_answers_of_predictions(predictions, top_k)
-
-=======
         predictions = self.inferencer.inference_from_objects(
             objects=inputs, return_json=False, multiprocessing_chunksize=1
         )
@@ -378,7 +371,6 @@
             answers, key=lambda k: k["probability"], reverse=True
         )
         answers = answers[:top_k]
->>>>>>> d90435ef
         result = {"question": question,
                   "no_ans_gap": max_no_ans_gap,
                   "answers": answers}
@@ -559,56 +551,6 @@
         predictions = self.predict(question, documents, top_k)
         return predictions
 
-    def _get_pseudo_prob(self, score):
-        return float(expit(np.asarray(score) / 8))
-
-    def _extract_answers_of_predictions(self, predictions: List[dict], top_k: Optional[int] = None):
-        # Assemble answers from all the different documents & format them.
-        # For the "no answer" option, we collect all no_ans_gaps and decide how likely
-        # a no answer is based on all no_ans_gaps values across all documents
-
-        answers = []
-        no_ans_gaps = []
-        best_score_answer = 0
-
-        for pred in predictions:
-            answers_per_document = []
-            no_ans_gaps.append(pred["predictions"][0]["no_ans_gap"])
-            for a in pred["predictions"][0]["answers"]:
-                # skip "no answers" here
-                if a["answer"] != "is_impossible":
-                    cur = {
-                        "answer": a["answer"],
-                        "score": a["score"],
-                        # just a pseudo prob for now
-                        "probability": self._get_pseudo_prob(a["score"]),
-                        "context": a["context"],
-                        "offset_start": a["offset_answer_start"] - a["offset_context_start"],
-                        "offset_end": a["offset_answer_end"] - a["offset_context_start"],
-                        "offset_start_in_doc": a["offset_answer_start"],
-                        "offset_end_in_doc": a["offset_answer_end"],
-                        "document_id": a["document_id"]
-                    }
-                    answers_per_document.append(cur)
-
-                    if a["score"] > best_score_answer:
-                        best_score_answer = a["score"]
-            # only take n best candidates. Answers coming back from FARM are sorted with decreasing relevance
-            answers += answers_per_document[:self.top_k_per_candidate]
-
-        # Calculate the score for predicting "no answer", relative to our best positive answer score
-        no_ans_prediction, max_no_ans_gap = self._calc_no_answer(no_ans_gaps, best_score_answer)
-        if self.return_no_answers:
-            answers.append(no_ans_prediction)
-
-        # sort answers by their `probability` and select top-k
-        answers = sorted(
-            answers, key=lambda k: k["probability"], reverse=True
-        )
-        answers = answers[:top_k]
-
-        return answers, max_no_ans_gap
-
     @classmethod
     def convert_to_onnx(cls, model_name_or_path, opset_version: int = 11, optimize_for: Optional[str] = None):
         """
