from haystack import Document
from haystack.ranker.base import BaseRanker
from haystack.ranker.sentence_transformers import SentenceTransformersRanker


def test_ranker(ranker):
    assert isinstance(ranker, BaseRanker)

<<<<<<< HEAD
    if isinstance(ranker, FARMRanker):
        query = "Welches ist die zweitgrößte Stadt in den Alpen?"
        docs = [
            Document(
                content="""Deçan\n\n== Geographie ==\nDeçan liegt im Westen des Kosovo auf etwa 550 Meter über Meer nahe den Grenzen zu Montenegro und Albanien. Westlich der Stadt liegt das Prokletije (auch ''Albanische Alpen'' genannt). Etwas nordwestlich  tritt der Fluss Bistrica e Deçanit aus dem Gebirge, der Deçan nördlich des Zentrums passiert. Etwa zehn Kilometer im Südosten befindet sich der Radoniq-Stausee, welcher der zweitgrößte See im Land ist. Deçan befindet sich zirka auf halbem Weg zwischen Gjakova und Peja. Die Hauptstadt Pristina liegt rund 70 Kilometer im Osten.""",
                meta={"name": "0"},
                id="1",
            ),
            Document(
                content="""Alpen\n\n=== Städte ===\nInnerhalb der Alpen ist das französische Grenoble die größte Stadt, gefolgt von Innsbruck in Österreich sowie von Trient und Bozen in Italien. In der Schweiz liegen Chur, Thun und Lugano in den Alpen. Weitere Alpenstädte in Österreich sind Klagenfurt und Villach, sowie im Rheintal Bregenz, Dornbirn und Feldkirch. Ferner zu nennen ist Vaduz, die Hauptstadt Liechtensteins. Die höchste Stadt der Alpen (und Europas) ist das schweizerische Davos.\nIn direkter Alpenrandlage ist Wien die weitaus größte Stadt, gefolgt von Genf (Schweiz) und Nizza (Frankreich). Weitere wichtige Städte sind – von Ost nach West – Maribor (Slowenien), Graz (Österreich), Ljubljana (Slowenien), Udine (Italien), Salzburg (Österreich), Vicenza (Italien), Verona (Italien), Brescia (Italien), Bergamo (Italien), St. Gallen (Schweiz), Lecco (Italien), Como (Italien), Varese (Italien), Luzern (Schweiz), Savona (Italien), Biella (Italien), San Remo (Italien), Cuneo (Italien), Bern (Schweiz) und Monaco.""",
                meta={"name": "1"},
                id="2",
            ),
            Document(
                content="""Latumer_Bruch\nDer Latumer Bruch, lokal auch ''Lohbruch'' genannt, ist ein Bruchwald- und Feuchtgebiet im Südosten der Stadt Krefeld, welches unter gleichem Namen das zweitgrößte Naturschutzgebiet der Stadt bildet (Nr. ''KR-001'').\nDer Bruch liegt am südlichen Rand des Krefelder Stadtteils Linn. Im Nordwesten grenzt das Gebiet an Oppum, im Nordosten an Gellep-Stratum, im Südwesten und Südosten liegen die Meerbuscher Stadtteile Ossum-Bösinghoven und Lank-Latum. Benannt ist der Latumer Bruch nach dem Haus Latum, einem Gutshof am Ortsrand von Lank-Latum, zu dessen Ländereien das Gebiet historisch gehörte.""",
                meta={"name": "2"},
                id="3",
            ),
            Document(
                content="""Großglockner\n\n=== Lage und Umgebung ===\nDer Großglockner ist Teil des ''Glocknerkamms'', eines Gebirgskamms der Glocknergruppe (Österreichische Zentralalpen), der am Eiskögele in südöstlicher Richtung vom Alpenhauptkamm abzweigt und dort die Grenze zwischen den Bundesländern Tirol im Südwesten und Kärnten im Nordosten bildet. Diese Grenze ist auch die Wasserscheide zwischen dem Kalser Tal mit seinen Seitentälern auf der Osttiroler und dem Mölltal mit der Pasterze auf der Kärntner Seite. Die Gegend um den Berg ist außerdem seit 1986 Bestandteil des ''Sonderschutzgebietes Großglockner-Pasterze'' innerhalb des Nationalparks Hohe Tauern.\nDer Großglockner ist der höchste Berg der Alpen östlich der 175 km entfernten Ortlergruppe und weist damit nach dem Mont Blanc die zweitgrößte geografische Dominanz aller Berge der Alpen auf. Auch seine Schartenhöhe ist mit 2.424 Metern nach dem Montblanc die zweitgrößte aller Alpengipfel. Somit ist der Berg eine der eigenständigsten Erhebungen der Alpen. Die Aussicht vom Großglockner gilt als die weiteste aller Berge der Ostalpen, sie reicht 220 Kilometer weit, unter Berücksichtigung der terrestrischen Refraktion fast 240 Kilometer. Der Blick über mehr als 150.000 Quadratkilometer Erdoberfläche reicht bis zur Schwäbisch-Bayerischen Ebene im Nordwesten, bis Regensburg und zum Böhmerwald im Norden, zum Ortler im Westen, zur Poebene im Süden, zum Triglav und zum Toten Gebirge im Osten.\nDie bedeutendsten Orte in der Umgebung des Berges sind Kals am Großglockner () im Kalser Tal in Osttirol, vom Gipfel aus ungefähr acht Kilometer in südwestlicher Richtung gelegen, und Heiligenblut am Großglockner () im Mölltal in Kärnten, vom Gipfel aus ca. zwölf Kilometer in südöstlicher Richtung.""",
                meta={"name": "3"},
                id="4",
            ),
        ]
        results = ranker.predict(query=query, documents=docs)
        assert results[0] == docs[1]
    elif isinstance(ranker, SentenceTransformersRanker):
        query = "What is the most important building in King's Landing that has a religious background?"
        docs = [
            Document(
                content="""Aaron Aaron ( or ; ""Ahärôn"") is a prophet, high priest, and the brother of Moses in the Abrahamic religions. Knowledge of Aaron, along with his brother Moses, comes exclusively from religious texts, such as the Bible and Quran. The Hebrew Bible relates that, unlike Moses, who grew up in the Egyptian royal court, Aaron and his elder sister Miriam remained with their kinsmen in the eastern border-land of Egypt (Goshen). When Moses first confronted the Egyptian king about the Israelites, Aaron served as his brother's spokesman (""prophet"") to the Pharaoh. Part of the Law (Torah) that Moses received from""",
                meta={"name": "0"},
                id="1",
            ),
            Document(
                content="""Democratic Republic of the Congo to the south. Angola's capital, Luanda, lies on the Atlantic coast in the northwest of the country. Angola, although located in a tropical zone, has a climate that is not characterized for this region, due to the confluence of three factors: As a result, Angola's climate is characterized by two seasons: rainfall from October to April and drought, known as ""Cacimbo"", from May to August, drier, as the name implies, and with lower temperatures. On the other hand, while the coastline has high rainfall rates, decreasing from North to South and from to , with""",
                id="2",
            ),
            Document(
                content="""Schopenhauer, describing him as an ultimately shallow thinker: ""Schopenhauer has quite a crude mind ... where real depth starts, his comes to an end."" His friend Bertrand Russell had a low opinion on the philosopher, and attacked him in his famous ""History of Western Philosophy"" for hypocritically praising asceticism yet not acting upon it. On the opposite isle of Russell on the foundations of mathematics, the Dutch mathematician L. E. J. Brouwer incorporated the ideas of Kant and Schopenhauer in intuitionism, where mathematics is considered a purely mental activity, instead of an analytic activity wherein objective properties of reality are""",
                meta={"name": "1"},
                id="3",
            ),
            Document(
                content="""The Dothraki vocabulary was created by David J. Peterson well in advance of the adaptation. HBO hired the Language Creatio""",
                meta={"name": "2"},
                id="4",
            ),
            Document(
                content="""The title of the episode refers to the Great Sept of Baelor, the main religious building in King's Landing, where the episode's pivotal scene takes place. In the world created by George R. R. Martin""",
                meta={},
                id="5",
            ),
        ]
        results = ranker.predict(query=query, documents=docs)
        assert results[0] == docs[4]
=======
    query = "What is the most important building in King's Landing that has a religious background?"
    docs = [
        Document(
            text="""Aaron Aaron ( or ; ""Ahärôn"") is a prophet, high priest, and the brother of Moses in the Abrahamic religions. Knowledge of Aaron, along with his brother Moses, comes exclusively from religious texts, such as the Bible and Quran. The Hebrew Bible relates that, unlike Moses, who grew up in the Egyptian royal court, Aaron and his elder sister Miriam remained with their kinsmen in the eastern border-land of Egypt (Goshen). When Moses first confronted the Egyptian king about the Israelites, Aaron served as his brother's spokesman (""prophet"") to the Pharaoh. Part of the Law (Torah) that Moses received from""",
            meta={"name": "0"},
            id="1",
        ),
        Document(
            text="""Democratic Republic of the Congo to the south. Angola's capital, Luanda, lies on the Atlantic coast in the northwest of the country. Angola, although located in a tropical zone, has a climate that is not characterized for this region, due to the confluence of three factors: As a result, Angola's climate is characterized by two seasons: rainfall from October to April and drought, known as ""Cacimbo"", from May to August, drier, as the name implies, and with lower temperatures. On the other hand, while the coastline has high rainfall rates, decreasing from North to South and from to , with""",
            id="2",
        ),
        Document(
            text="""Schopenhauer, describing him as an ultimately shallow thinker: ""Schopenhauer has quite a crude mind ... where real depth starts, his comes to an end."" His friend Bertrand Russell had a low opinion on the philosopher, and attacked him in his famous ""History of Western Philosophy"" for hypocritically praising asceticism yet not acting upon it. On the opposite isle of Russell on the foundations of mathematics, the Dutch mathematician L. E. J. Brouwer incorporated the ideas of Kant and Schopenhauer in intuitionism, where mathematics is considered a purely mental activity, instead of an analytic activity wherein objective properties of reality are""",
            meta={"name": "1"},
            id="3",
        ),
        Document(
            text="""The Dothraki vocabulary was created by David J. Peterson well in advance of the adaptation. HBO hired the Language Creatio""",
            meta={"name": "2"},
            id="4",
        ),
        Document(
            text="""The title of the episode refers to the Great Sept of Baelor, the main religious building in King's Landing, where the episode's pivotal scene takes place. In the world created by George R. R. Martin""",
            meta={},
            id="5",
        ),
    ]
    results = ranker.predict(query=query, documents=docs)
    assert results[0] == docs[4]
>>>>>>> a30a826c
<|MERGE_RESOLUTION|>--- conflicted
+++ resolved
@@ -5,92 +5,33 @@
 
 def test_ranker(ranker):
     assert isinstance(ranker, BaseRanker)
-
-<<<<<<< HEAD
-    if isinstance(ranker, FARMRanker):
-        query = "Welches ist die zweitgrößte Stadt in den Alpen?"
-        docs = [
-            Document(
-                content="""Deçan\n\n== Geographie ==\nDeçan liegt im Westen des Kosovo auf etwa 550 Meter über Meer nahe den Grenzen zu Montenegro und Albanien. Westlich der Stadt liegt das Prokletije (auch ''Albanische Alpen'' genannt). Etwas nordwestlich  tritt der Fluss Bistrica e Deçanit aus dem Gebirge, der Deçan nördlich des Zentrums passiert. Etwa zehn Kilometer im Südosten befindet sich der Radoniq-Stausee, welcher der zweitgrößte See im Land ist. Deçan befindet sich zirka auf halbem Weg zwischen Gjakova und Peja. Die Hauptstadt Pristina liegt rund 70 Kilometer im Osten.""",
-                meta={"name": "0"},
-                id="1",
-            ),
-            Document(
-                content="""Alpen\n\n=== Städte ===\nInnerhalb der Alpen ist das französische Grenoble die größte Stadt, gefolgt von Innsbruck in Österreich sowie von Trient und Bozen in Italien. In der Schweiz liegen Chur, Thun und Lugano in den Alpen. Weitere Alpenstädte in Österreich sind Klagenfurt und Villach, sowie im Rheintal Bregenz, Dornbirn und Feldkirch. Ferner zu nennen ist Vaduz, die Hauptstadt Liechtensteins. Die höchste Stadt der Alpen (und Europas) ist das schweizerische Davos.\nIn direkter Alpenrandlage ist Wien die weitaus größte Stadt, gefolgt von Genf (Schweiz) und Nizza (Frankreich). Weitere wichtige Städte sind – von Ost nach West – Maribor (Slowenien), Graz (Österreich), Ljubljana (Slowenien), Udine (Italien), Salzburg (Österreich), Vicenza (Italien), Verona (Italien), Brescia (Italien), Bergamo (Italien), St. Gallen (Schweiz), Lecco (Italien), Como (Italien), Varese (Italien), Luzern (Schweiz), Savona (Italien), Biella (Italien), San Remo (Italien), Cuneo (Italien), Bern (Schweiz) und Monaco.""",
-                meta={"name": "1"},
-                id="2",
-            ),
-            Document(
-                content="""Latumer_Bruch\nDer Latumer Bruch, lokal auch ''Lohbruch'' genannt, ist ein Bruchwald- und Feuchtgebiet im Südosten der Stadt Krefeld, welches unter gleichem Namen das zweitgrößte Naturschutzgebiet der Stadt bildet (Nr. ''KR-001'').\nDer Bruch liegt am südlichen Rand des Krefelder Stadtteils Linn. Im Nordwesten grenzt das Gebiet an Oppum, im Nordosten an Gellep-Stratum, im Südwesten und Südosten liegen die Meerbuscher Stadtteile Ossum-Bösinghoven und Lank-Latum. Benannt ist der Latumer Bruch nach dem Haus Latum, einem Gutshof am Ortsrand von Lank-Latum, zu dessen Ländereien das Gebiet historisch gehörte.""",
-                meta={"name": "2"},
-                id="3",
-            ),
-            Document(
-                content="""Großglockner\n\n=== Lage und Umgebung ===\nDer Großglockner ist Teil des ''Glocknerkamms'', eines Gebirgskamms der Glocknergruppe (Österreichische Zentralalpen), der am Eiskögele in südöstlicher Richtung vom Alpenhauptkamm abzweigt und dort die Grenze zwischen den Bundesländern Tirol im Südwesten und Kärnten im Nordosten bildet. Diese Grenze ist auch die Wasserscheide zwischen dem Kalser Tal mit seinen Seitentälern auf der Osttiroler und dem Mölltal mit der Pasterze auf der Kärntner Seite. Die Gegend um den Berg ist außerdem seit 1986 Bestandteil des ''Sonderschutzgebietes Großglockner-Pasterze'' innerhalb des Nationalparks Hohe Tauern.\nDer Großglockner ist der höchste Berg der Alpen östlich der 175 km entfernten Ortlergruppe und weist damit nach dem Mont Blanc die zweitgrößte geografische Dominanz aller Berge der Alpen auf. Auch seine Schartenhöhe ist mit 2.424 Metern nach dem Montblanc die zweitgrößte aller Alpengipfel. Somit ist der Berg eine der eigenständigsten Erhebungen der Alpen. Die Aussicht vom Großglockner gilt als die weiteste aller Berge der Ostalpen, sie reicht 220 Kilometer weit, unter Berücksichtigung der terrestrischen Refraktion fast 240 Kilometer. Der Blick über mehr als 150.000 Quadratkilometer Erdoberfläche reicht bis zur Schwäbisch-Bayerischen Ebene im Nordwesten, bis Regensburg und zum Böhmerwald im Norden, zum Ortler im Westen, zur Poebene im Süden, zum Triglav und zum Toten Gebirge im Osten.\nDie bedeutendsten Orte in der Umgebung des Berges sind Kals am Großglockner () im Kalser Tal in Osttirol, vom Gipfel aus ungefähr acht Kilometer in südwestlicher Richtung gelegen, und Heiligenblut am Großglockner () im Mölltal in Kärnten, vom Gipfel aus ca. zwölf Kilometer in südöstlicher Richtung.""",
-                meta={"name": "3"},
-                id="4",
-            ),
-        ]
-        results = ranker.predict(query=query, documents=docs)
-        assert results[0] == docs[1]
-    elif isinstance(ranker, SentenceTransformersRanker):
-        query = "What is the most important building in King's Landing that has a religious background?"
-        docs = [
-            Document(
-                content="""Aaron Aaron ( or ; ""Ahärôn"") is a prophet, high priest, and the brother of Moses in the Abrahamic religions. Knowledge of Aaron, along with his brother Moses, comes exclusively from religious texts, such as the Bible and Quran. The Hebrew Bible relates that, unlike Moses, who grew up in the Egyptian royal court, Aaron and his elder sister Miriam remained with their kinsmen in the eastern border-land of Egypt (Goshen). When Moses first confronted the Egyptian king about the Israelites, Aaron served as his brother's spokesman (""prophet"") to the Pharaoh. Part of the Law (Torah) that Moses received from""",
-                meta={"name": "0"},
-                id="1",
-            ),
-            Document(
-                content="""Democratic Republic of the Congo to the south. Angola's capital, Luanda, lies on the Atlantic coast in the northwest of the country. Angola, although located in a tropical zone, has a climate that is not characterized for this region, due to the confluence of three factors: As a result, Angola's climate is characterized by two seasons: rainfall from October to April and drought, known as ""Cacimbo"", from May to August, drier, as the name implies, and with lower temperatures. On the other hand, while the coastline has high rainfall rates, decreasing from North to South and from to , with""",
-                id="2",
-            ),
-            Document(
-                content="""Schopenhauer, describing him as an ultimately shallow thinker: ""Schopenhauer has quite a crude mind ... where real depth starts, his comes to an end."" His friend Bertrand Russell had a low opinion on the philosopher, and attacked him in his famous ""History of Western Philosophy"" for hypocritically praising asceticism yet not acting upon it. On the opposite isle of Russell on the foundations of mathematics, the Dutch mathematician L. E. J. Brouwer incorporated the ideas of Kant and Schopenhauer in intuitionism, where mathematics is considered a purely mental activity, instead of an analytic activity wherein objective properties of reality are""",
-                meta={"name": "1"},
-                id="3",
-            ),
-            Document(
-                content="""The Dothraki vocabulary was created by David J. Peterson well in advance of the adaptation. HBO hired the Language Creatio""",
-                meta={"name": "2"},
-                id="4",
-            ),
-            Document(
-                content="""The title of the episode refers to the Great Sept of Baelor, the main religious building in King's Landing, where the episode's pivotal scene takes place. In the world created by George R. R. Martin""",
-                meta={},
-                id="5",
-            ),
-        ]
-        results = ranker.predict(query=query, documents=docs)
-        assert results[0] == docs[4]
-=======
+    assert isinstance(ranker, SentenceTransformersRanker)
     query = "What is the most important building in King's Landing that has a religious background?"
     docs = [
         Document(
-            text="""Aaron Aaron ( or ; ""Ahärôn"") is a prophet, high priest, and the brother of Moses in the Abrahamic religions. Knowledge of Aaron, along with his brother Moses, comes exclusively from religious texts, such as the Bible and Quran. The Hebrew Bible relates that, unlike Moses, who grew up in the Egyptian royal court, Aaron and his elder sister Miriam remained with their kinsmen in the eastern border-land of Egypt (Goshen). When Moses first confronted the Egyptian king about the Israelites, Aaron served as his brother's spokesman (""prophet"") to the Pharaoh. Part of the Law (Torah) that Moses received from""",
+            content="""Aaron Aaron ( or ; ""Ahärôn"") is a prophet, high priest, and the brother of Moses in the Abrahamic religions. Knowledge of Aaron, along with his brother Moses, comes exclusively from religious texts, such as the Bible and Quran. The Hebrew Bible relates that, unlike Moses, who grew up in the Egyptian royal court, Aaron and his elder sister Miriam remained with their kinsmen in the eastern border-land of Egypt (Goshen). When Moses first confronted the Egyptian king about the Israelites, Aaron served as his brother's spokesman (""prophet"") to the Pharaoh. Part of the Law (Torah) that Moses received from""",
             meta={"name": "0"},
             id="1",
         ),
         Document(
-            text="""Democratic Republic of the Congo to the south. Angola's capital, Luanda, lies on the Atlantic coast in the northwest of the country. Angola, although located in a tropical zone, has a climate that is not characterized for this region, due to the confluence of three factors: As a result, Angola's climate is characterized by two seasons: rainfall from October to April and drought, known as ""Cacimbo"", from May to August, drier, as the name implies, and with lower temperatures. On the other hand, while the coastline has high rainfall rates, decreasing from North to South and from to , with""",
+            content="""Democratic Republic of the Congo to the south. Angola's capital, Luanda, lies on the Atlantic coast in the northwest of the country. Angola, although located in a tropical zone, has a climate that is not characterized for this region, due to the confluence of three factors: As a result, Angola's climate is characterized by two seasons: rainfall from October to April and drought, known as ""Cacimbo"", from May to August, drier, as the name implies, and with lower temperatures. On the other hand, while the coastline has high rainfall rates, decreasing from North to South and from to , with""",
             id="2",
         ),
         Document(
-            text="""Schopenhauer, describing him as an ultimately shallow thinker: ""Schopenhauer has quite a crude mind ... where real depth starts, his comes to an end."" His friend Bertrand Russell had a low opinion on the philosopher, and attacked him in his famous ""History of Western Philosophy"" for hypocritically praising asceticism yet not acting upon it. On the opposite isle of Russell on the foundations of mathematics, the Dutch mathematician L. E. J. Brouwer incorporated the ideas of Kant and Schopenhauer in intuitionism, where mathematics is considered a purely mental activity, instead of an analytic activity wherein objective properties of reality are""",
+            content="""Schopenhauer, describing him as an ultimately shallow thinker: ""Schopenhauer has quite a crude mind ... where real depth starts, his comes to an end."" His friend Bertrand Russell had a low opinion on the philosopher, and attacked him in his famous ""History of Western Philosophy"" for hypocritically praising asceticism yet not acting upon it. On the opposite isle of Russell on the foundations of mathematics, the Dutch mathematician L. E. J. Brouwer incorporated the ideas of Kant and Schopenhauer in intuitionism, where mathematics is considered a purely mental activity, instead of an analytic activity wherein objective properties of reality are""",
             meta={"name": "1"},
             id="3",
         ),
         Document(
-            text="""The Dothraki vocabulary was created by David J. Peterson well in advance of the adaptation. HBO hired the Language Creatio""",
+            content="""The Dothraki vocabulary was created by David J. Peterson well in advance of the adaptation. HBO hired the Language Creatio""",
             meta={"name": "2"},
             id="4",
         ),
         Document(
-            text="""The title of the episode refers to the Great Sept of Baelor, the main religious building in King's Landing, where the episode's pivotal scene takes place. In the world created by George R. R. Martin""",
+            content="""The title of the episode refers to the Great Sept of Baelor, the main religious building in King's Landing, where the episode's pivotal scene takes place. In the world created by George R. R. Martin""",
             meta={},
             id="5",
         ),
     ]
     results = ranker.predict(query=query, documents=docs)
-    assert results[0] == docs[4]
->>>>>>> a30a826c
+    assert results[0] == docs[4]