--- conflicted
+++ resolved
@@ -288,17 +288,11 @@
 def test_docs_xs():
     return [
         # current "dict" format for a document
-<<<<<<< HEAD
         {"content": "My name is Carla and I live in Berlin", "meta": {"meta_field": "test1", "name": "filename1"}},
-        # meta_field at the top level for backward compatibility
+        # metafield at the top level for backward compatibility
         {"content": "My name is Paul and I live in New York", "meta_field": "test2", "name": "filename2"},
-=======
-        {"text": "My name is Carla and I live in Berlin", "meta": {"meta_field": "test1", "name": "filename1"}},
-        # metafield at the top level for backward compatibility
-        {"text": "My name is Paul and I live in New York", "meta_field": "test2", "name": "filename2"},
->>>>>>> 1b3b899c
         # Document object for a doc
-        Document(content="My name is Christelle and I live in Paris", meta={"meta_field": "test3", "name": "filename3"})
+        Document(text="My name is Christelle and I live in Paris", meta={"meta_field": "test3", "name": "filename3"})
     ]
 
 
